import os
import re
import subprocess
from contextlib import contextmanager
from pathlib import Path
from typing import Generator

from ase.eos import EquationOfState
from ase.units import kJ, Hartree, eV
import matplotlib.pyplot as plt
import numpy as np


@contextmanager
def tempfile(fname: str = "temp") -> Generator[Path, None, None]:
    """Create a temporary file that is deleted on return.

    Args:
        fname: The name of the file to create.

    """
    fpath = Path(fname)
    with fpath.open("w"):
        pass
    try:
        yield Path(fname)
    finally:
        os.remove(fpath)


def interpret_xtb(xtb_output):
    """Find the total energy from the xtb output text.

    Args:
        xtb_output (str): The output from xtb.

    Reurns:
        energy (float): The total energy value given by xtb.

    """
    pattern = r"TOTAL ENERGY\s+(-?\d+\.\d+)"
    match = re.search(pattern, xtb_output)

    return float(match.group(1))


def resize_lat(array, scale):
    """Scale a lattice's volume by a given factor.

    Args:
        array (:obj:`np.ndarray`): The lattice parameters.
        scale (float): The scaling factor.

    Returns:
        scaled (:obj:`np.ndarray`): The scaled lattice.

    """
    return scale ** (1 / 3) * array


def format_array(array):
    """Format an array nicely for templating.

    Removes the square brackets and commas.

    Args:
        array (:obj:`np.ndarray`): The array to format.

    Returns:
        formatted (str): The formatted array.

    """
    formatted = ""
    template = "{}\t{}\t{}\n"
    for rows in array:
        formatted += template.format(*rows)

    formatted = formatted.rstrip("\n")
    return formatted


def run_xtb(fname):
    """Run GFN0 xTB with given file.

    Args:
        fname (str): The input atomic coordinate file.

    Returns:
        xtb results (str): The xtb code output.

    """
    res = subprocess.run(["xtb", "--gfn", "0", fname], capture_output=True, text=True)
    return res.stdout

def run_xtb_opt(fname):
    """Run GFN0 xTB with geometry optimization with to produce "xtbopt.vasp" file and move it to /data.

    Args:
        fname (str): The input atomic coordinate file.
    """
    subprocess.run(["xtb", "--gfn", "0", fname, "-o", "--cycles", "1000"], capture_output=True, text=True)
    #subprocess.run(["mv", "xtbopt.vasp", "./evxtb"], capture_output=True, text=True)


def unit_vol(lat_params):
    """Calculate volume of unit cell from lattice parameter matrix.

    Args:
        lat_params (:obj:`np.ndarray`): The lattice matrix.

    Returns:
        volume (float): The cell volume.

    """
    a = lat_params[0, :]
    b = lat_params[1, :]
    c = lat_params[2, :]
    return np.dot(np.cross(a, b), c)


def find_repeat_unit(fname):
    """Finds the number of stiochiometric units in the cell.

    Args: 
        fname (str): The vasp coordinate file name.

    Returns:
        rnum (int): The number of repeat units in the cell.

    """
    vasp_handler = VaspHandler(fname)

    rnum = np.gcd.reduce(vasp_handler.read_vasp_repeats())

    return rnum


def xtbev(fname, sfs):
    """Calculate multiple total energies from differently scaled unit cells.

    Args:
        fname (str): The input atomic coordinate file.
        sfs (list of float): The scaling factors that will be applied to the unit cell volume.

    Returns:
        volumes (list of float): The volumes correlated to the energies calculated.
        energies (list of float): The energies the cell calculated by gfn0 xtb then divided by number of repeat chemical units.

    """
    vasp_handler = VaspHandler(fname)
    rnum = find_repeat_unit(fname)
    print("Number of stoichiometric units = ", rnum)

    energies = []
    volumes = []
    for sf in sfs:
        fname = "temp.vasp"
        vasp_handler.write_vasp(sf, fname)

        energies.append(interpret_xtb(run_xtb(fname))/rnum)
        volumes.append(unit_vol(vasp_handler.lat_params) * sf)

    return volumes, energies


def xtbev_opt(fname, sfs):
    """Calculate multiple total energies from differently scaled unit cells.

    Args:
        fname (str): The input atomic coordinate file.
        sfs (list of float): The scaling factors that will be applied to the unit cell volume.

    Returns:
        volumes (list of float): The volumes correlated to the energies calculated.
        energies (list of float): The energies the cell calculated by gfn0 xtb then divided by number of repeat chemical units.

    """
    run_xtb_opt(fname)
    fname = "xtbopt.vasp"

    vasp_handler = VaspHandler(fname)
    rnum = find_repeat_unit(fname)
    print("Number of stoichiometric units = ", rnum)

    energies = []
    volumes = []
    for sf in sfs:
        with tempfile("temp.vasp") as temp:
            vasp_handler.write_vasp(sf, temp)

<<<<<<< HEAD
            energies.append(interpret_xtb(run_xtb(str(temp))))
            volumes.append(unit_vol(vasp_handler.lat_params) * sf)
=======
        energies.append(interpret_xtb(run_xtb(fname))/rnum)
        volumes.append(unit_vol(vasp_handler.lat_params) * sf)
>>>>>>> 7e508c72

    return volumes, energies


def ev_bulk(volumes, energies, plot_name):
    """Plot volume energy curve and calculates bulk modulus

    Args:
        volumes (list of float): The volumes correlated to the energies calculated.
        energies (list of float): The energies the cell calculated by gfn0 xtb.
        plot_name (str): The file name the plot is saved to. 

    Returns:
        v0 (float): The volume of minimum energy.
        e0 (float): The fitted minimum energy of the V/E curve.
        B (float): The calculated bulk modulus. 

    """
    volumes = np.array(volumes)
    energies = np.array(energies) * Hartree / eV
    eos = EquationOfState(volumes, energies, eos="murnaghan")
    v0, e0, B = eos.fit()
    print(B / kJ * 1.0e24, "GPa")  # Converts into GPa
    ax = eos.plot()
    fig = plt.gcf()
    fig.set_size_inches(8, 5)
    fig.savefig(plot_name)
    return v0, e0, B


class VaspHandler:
    """Handler for VASP inputs and lattice scaling.

    Args:
        fname (str): The input template file.

    Attributes:
        fname (str): The input template file.
        lat_params (:obj:`np.ndarray`): The lattice matrix.
        template (str): The template of the VASP file, sans lattice parameter.

    """

    def __init__(self, fname):
        self.fname = fname

        self.lat_params, self.template = self.read_vasp_lat()

    def read_vasp_lat(self):
        """Read the class's VASP file and get the lattice parameter."""
        with open(self.fname, "r") as f:
            buffer = f.read()

        lines = buffer.split("\n")

        # Get the lattice parameters
        elems = lines[2:5]
        rows = [[float(num) for num in line.split()] for line in elems]
        lat_params = np.array(rows)

        # Get the rest of the template
        rest = lines[:2] + ["{}"] + lines[5:]
        template = "\n".join(rest)

        return lat_params, template
    
    def read_vasp_repeats(self):
        """Read the class's VASP file and get the numbers of atoms in the cell."""
        with open(self.fname, "r") as f:
            buffer = f.read()
        
        lines = buffer.split("\n")

        elem = lines[6]
        row = [int(num) for num in elem.split()]
        chem_ints = np.array(row)

        return chem_ints


    def write_vasp(self, sf, fname):
        """Write to a VASP file with a scaled lattice parameter.

        Args:
            sf (float): The scaling factor.
            fname (str): The new file to write to.

        """
        scaled = resize_lat(self.lat_params, sf)

        buffer = self.template.format(format_array(scaled))

        with open(fname, "w") as f:
            f.write(buffer)<|MERGE_RESOLUTION|>--- conflicted
+++ resolved
@@ -92,14 +92,19 @@
     res = subprocess.run(["xtb", "--gfn", "0", fname], capture_output=True, text=True)
     return res.stdout
 
+
 def run_xtb_opt(fname):
     """Run GFN0 xTB with geometry optimization with to produce "xtbopt.vasp" file and move it to /data.
 
     Args:
         fname (str): The input atomic coordinate file.
     """
-    subprocess.run(["xtb", "--gfn", "0", fname, "-o", "--cycles", "1000"], capture_output=True, text=True)
-    #subprocess.run(["mv", "xtbopt.vasp", "./evxtb"], capture_output=True, text=True)
+    subprocess.run(
+        ["xtb", "--gfn", "0", fname, "-o", "--cycles", "1000"],
+        capture_output=True,
+        text=True,
+    )
+    # subprocess.run(["mv", "xtbopt.vasp", "./evxtb"], capture_output=True, text=True)
 
 
 def unit_vol(lat_params):
@@ -157,7 +162,7 @@
         fname = "temp.vasp"
         vasp_handler.write_vasp(sf, fname)
 
-        energies.append(interpret_xtb(run_xtb(fname))/rnum)
+        energies.append(interpret_xtb(run_xtb(fname)) / rnum)
         volumes.append(unit_vol(vasp_handler.lat_params) * sf)
 
     return volumes, energies
@@ -188,13 +193,8 @@
         with tempfile("temp.vasp") as temp:
             vasp_handler.write_vasp(sf, temp)
 
-<<<<<<< HEAD
-            energies.append(interpret_xtb(run_xtb(str(temp))))
+            energies.append(interpret_xtb(run_xtb(str(temp))) / rnum)
             volumes.append(unit_vol(vasp_handler.lat_params) * sf)
-=======
-        energies.append(interpret_xtb(run_xtb(fname))/rnum)
-        volumes.append(unit_vol(vasp_handler.lat_params) * sf)
->>>>>>> 7e508c72
 
     return volumes, energies
 
@@ -260,12 +260,12 @@
         template = "\n".join(rest)
 
         return lat_params, template
-    
+
     def read_vasp_repeats(self):
         """Read the class's VASP file and get the numbers of atoms in the cell."""
         with open(self.fname, "r") as f:
             buffer = f.read()
-        
+
         lines = buffer.split("\n")
 
         elem = lines[6]
@@ -274,7 +274,6 @@
 
         return chem_ints
 
-
     def write_vasp(self, sf, fname):
         """Write to a VASP file with a scaled lattice parameter.
 
